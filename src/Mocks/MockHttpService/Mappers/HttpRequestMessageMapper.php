<?php

namespace PhpPact\Mocks\MockHttpService\Mappers;

use PhpPact\Mocks\MockHttpService\Models\ProviderServiceRequest;

class HttpRequestMessageMapper
{

    /**
     * Convert interaction objects into http requests
     *
     * This should likely not be in the generic http request message class
     *
     * @param ProviderServiceRequest $request
     * @param string $baseUri
     * @return \Windwalker\Http\Request\Request
     */
    public function convert(ProviderServiceRequest $request, $baseUri)
    {
        if (substr($baseUri, -1) == '/') {
            $baseUri = substr($baseUri, 0, strlen($baseUri) - 1);
        }

        $httpRequest = new \Windwalker\Http\Request\Request();

        $uri = (new \Windwalker\Uri\PsrUri($baseUri))
            ->withPath($request->getPath());

        // Windwalker requires Host to be set
        $uri = $this->augmentUriWithHostHeader($uri, $request->getHeaders());
<<<<<<< HEAD

=======
        
>>>>>>> c1d57783
        if ($request->getQuery()) {
            $uri = $uri->withQuery($request->getQuery());
        }

        // loop through each header, check for lowercase, if no duplicates, add the first one
        if (count($request->getHeaders()) > 0) {
            foreach ($request->getHeaders() as $header_key => $header_value) {
                $normalizedHeaderKey = strtolower($header_key);
                if (!$httpRequest->getHeader($header_key) && !$httpRequest->getHeader($normalizedHeaderKey) ) {
                    $httpRequest = $httpRequest->withAddedHeader($header_key, $header_value);
                }
            }
        }
        
        $httpRequest = $httpRequest->withUri($uri)
                            ->withMethod($request->getMethod());
        

        $httpRequest = $httpRequest->withUri($uri)
            ->withMethod($request->getMethod());


        if ($request->getBody()) {
            $body = $request->getBody();
            if (!is_string($body)) {
                $body = \json_encode($body);
            }

            $httpRequest->getBody()->write($body);
        }

        return $httpRequest;
    }
<<<<<<< HEAD

    /**
     * Windwalker requires Host header to be set
     *
     * @param \Windwalker\Uri\PsrUri $uri
     * @param array $headers
     *
     * @return \Windwalker\Uri\PsrUri
=======
    
    /**
     * Windwalker requires Host header to be set
     * 
     * @param \Windwalker\Uri\PsrUri $uri
     * @param array $headers
>>>>>>> c1d57783
     */
    function augmentUriWithHostHeader(\Windwalker\Uri\PsrUri $uri, $headers) {
        if ($headers) {
            if (isset($headers['Host'])) {
<<<<<<< HEAD
                $uri = $uri->withHost($headers['Host']);
=======
                $uri = $uri->withHost($headers['Host']);  
>>>>>>> c1d57783
            } else if (isset($headers['host'])) {
                $uri = $uri->withHost($headers['host']);
            }
        }
<<<<<<< HEAD

=======
        
>>>>>>> c1d57783
        return $uri;
    }
}<|MERGE_RESOLUTION|>--- conflicted
+++ resolved
@@ -29,11 +29,7 @@
 
         // Windwalker requires Host to be set
         $uri = $this->augmentUriWithHostHeader($uri, $request->getHeaders());
-<<<<<<< HEAD
 
-=======
-        
->>>>>>> c1d57783
         if ($request->getQuery()) {
             $uri = $uri->withQuery($request->getQuery());
         }
@@ -67,8 +63,8 @@
 
         return $httpRequest;
     }
-<<<<<<< HEAD
 
+  
     /**
      * Windwalker requires Host header to be set
      *
@@ -76,32 +72,16 @@
      * @param array $headers
      *
      * @return \Windwalker\Uri\PsrUri
-=======
-    
-    /**
-     * Windwalker requires Host header to be set
-     * 
-     * @param \Windwalker\Uri\PsrUri $uri
-     * @param array $headers
->>>>>>> c1d57783
      */
     function augmentUriWithHostHeader(\Windwalker\Uri\PsrUri $uri, $headers) {
         if ($headers) {
             if (isset($headers['Host'])) {
-<<<<<<< HEAD
                 $uri = $uri->withHost($headers['Host']);
-=======
-                $uri = $uri->withHost($headers['Host']);  
->>>>>>> c1d57783
             } else if (isset($headers['host'])) {
                 $uri = $uri->withHost($headers['host']);
             }
         }
-<<<<<<< HEAD
-
-=======
-        
->>>>>>> c1d57783
+      
         return $uri;
     }
 }