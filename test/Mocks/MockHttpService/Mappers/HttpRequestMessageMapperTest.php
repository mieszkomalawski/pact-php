--- conflicted
+++ resolved
@@ -32,11 +32,6 @@
         $this->assertFalse(($httpRequest->getUri()->getQuery()? true : false), "Test that query was not set.  Note this is an explicit false check");
         $this->assertEquals($obj->body, (string) $httpRequest->getBody(), "Body is set appropriately");
 
-<<<<<<< HEAD
-
-=======
-        
->>>>>>> c1d57783
         // test duplicate headers
         $obj = new \stdClass();
         $obj->method = 'post';
@@ -44,7 +39,6 @@
         $obj->headers = array();
         $obj->headers["Content-Type"] = "application/json";
         $obj->headers["X-Header-Type"] = "interesting_header";
-<<<<<<< HEAD
         $obj->headers["content-type"] = "application/xml"; // ensures we are case sensitive
         $obj->headers["Host"] = 'myhost'; // ensures we are not overwriting this by Windwalker or other libraries
 
@@ -56,32 +50,14 @@
 
         $this->assertTrue(($httpRequest instanceof \Psr\Http\Message\RequestInterface), "We expect a Psr request");
 
-=======
-        $obj->headers["content-type"] = "application/xml"; // ensures we are case sensitive 
-        $obj->headers["Host"] = 'myhost'; // ensures we are not overwriting this by Windwalker or other libraries
-        
-        $obj->body = "Do not tell me what I can do to my body";
-        
-        $providerServiceRequestMapper = new ProviderServiceRequestMapper();
-        $providerServiceRequest = $providerServiceRequestMapper->convert($obj);
-        $httpRequest = $mapper->convert($providerServiceRequest, "http://localhost");
-        
-        $this->assertTrue(($httpRequest instanceof \Psr\Http\Message\RequestInterface), "We expect a Psr request");
-        
->>>>>>> c1d57783
         $actualHeaders = $httpRequest->getHeaders();
         $this->assertTrue(isset($actualHeaders["Content-Type"]), "We expect a cased header - Content-Type");
         $this->assertEquals(array_pop($actualHeaders["Content-Type"]), "application/json", "Content-Type to exist and be json");
         $this->assertFalse(isset($actualHeaders["content-type"]), "We expect the lower case header not to exist - content-type");
         $this->assertEquals(array_pop($actualHeaders["Host"]), "myhost", "Ensure it is not overwritten");
         $this->assertEquals(count($actualHeaders), 3, "Only three headers should be set");
-<<<<<<< HEAD
-
-
-=======
         
         
->>>>>>> c1d57783
         // test query
         $obj = new \stdClass();
         $obj->method = 'post';
